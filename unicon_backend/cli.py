from typing import Annotated

import typer
from rich.console import Console
from rich.syntax import Syntax
from rich.table import Table

from unicon_backend.lib.permissions.permission import (
    delete_all_permission_records,
    init_schema,
    permission_create,
)

rich_console = Console()
app = typer.Typer(name="Unicon 🦄 CLI")


@app.command(name="init-permify")
def init_permify():
    schema_version = init_schema("unicon_backend/lib/permissions/unicon.perm")
    print(f"Schema version: {schema_version}. Please update your .env file.")


@app.command(name="seed-permify")
def seed_permify():
    from sqlalchemy import select

    from unicon_backend.database import SessionLocal
    from unicon_backend.models.links import UserRole
    from unicon_backend.models.organisation import Organisation, Project, Role
    from unicon_backend.models.problem import ProblemORM, SubmissionORM

    # assume schema is initialised (run init-permify if not)
    delete_all_permission_records()
    model_classes = [Project, Role, ProblemORM, SubmissionORM, UserRole, Organisation]
    with SessionLocal() as session:
        for model_class in model_classes:
            models = session.scalars(select(model_class)).all()
            for model in models:
                permission_create(model)

    rich_console.print("Permissions seeded successfully 🌈")


@app.command(name="seed")
def seed(username: str, password: str, problem_defns: list[typer.FileText]):
    """Seed the database with initial admin user, organisation, roles, projects and problems."""
    from unicon_backend.database import SessionLocal
    from unicon_backend.dependencies.auth import AUTH_PWD_CONTEXT
    from unicon_backend.evaluator.problem import Problem
    from unicon_backend.models.organisation import Organisation, Project, Role
    from unicon_backend.models.problem import ProblemORM
    from unicon_backend.models.user import UserORM

    db_session = SessionLocal()
    hash_password = AUTH_PWD_CONTEXT.hash(password)

    admin_user = UserORM(username=username, password=hash_password)
    db_session.add(admin_user)
    db_session.flush()

    organisation = Organisation(name="Unicon", description="Rainbows", owner_id=admin_user.id)
<<<<<<< HEAD
    project = Project(name="Sparkles", organisation=organisation)

    role_permissions = {}
    role_permissions["member"] = [
        "view_problems_access",
        "make_submission_access",
        "view_own_submission_access",
    ]
    role_permissions["helper"] = role_permissions["member"] + [
        "create_problems_access",
        "edit_problems_access",
        "delete_problems_access",
        "view_others_submission_access",
    ]
    role_permissions["admin"] = role_permissions["helper"] + [
        "view_restricted_problems_access",
        "edit_restricted_problems_access",
        "delete_restricted_problems_access",
    ]

=======
    project = Project(
        name="Sparkles",
        organisation=organisation,
        problems=[
            ProblemORM.from_problem(Problem.model_validate_json(problem_defn.read()))
            for problem_defn in problem_defns
        ],
    )
>>>>>>> c0ba6e56
    roles = [
        Role(
            name="admin",
            project=project,
            users=[admin_user],
            **{perm: True for perm in role_permissions["admin"]},
        ),
        *[
            Role(name=role, project=project, **{perm: True for perm in role_permissions[role]})
            for role in ["member", "helper"]
        ],
    ]

    db_session.add_all([organisation, project, *roles])
    db_session.commit()

    # initialise permissions - assume schema is initialised
    delete_all_permission_records()
    permission_create(organisation)
    permission_create(project)
    for role in roles:
        permission_create(role)
    # permission_create(UserRole(user_id=admin_user.id, role_id=roles[0].id))

    rich_console.print("Database seeded successfully 🌈")

    table = Table(show_header=True, show_lines=True)
    table.add_column("Entity", style="cyan bold", no_wrap=True)
    table.add_column("Details", style="white")
    # fmt: off
    table.add_row("User", f"{admin_user.username} (id: {admin_user.id})")
    table.add_row("Organisation", f"{organisation.name} (id: {organisation.id})")
    table.add_row("Project", f"{project.name} (id: {project.id})")
    table.add_row("Roles", "\n".join(role.name for role in roles))
    table.add_row("Problems", "\n".join(f"{problem.name} (id: {problem.id})" for problem in project.problems))
    # fmt: on

    rich_console.print(table)


@app.command(name="assemble")
def assemble(defn_file: Annotated[typer.FileText, typer.Option("--defn", mode="r")]):
    """Assemble the programs for all programming tasks in the given definition file."""
    from unicon_backend.evaluator.problem import Problem, ProgrammingTask
    from unicon_backend.models.problem import TaskType

    defn = Problem.model_validate_json(defn_file.read())
    for task in defn.tasks:
        if task.type != TaskType.PROGRAMMING:
            continue

        assert isinstance(task, ProgrammingTask)

        table = Table(title=f"Task #{task.id} Assembled Programs")
        table.add_column("Testcase ID", style="magenta")
        table.add_column("Program", style="green")

        # NOTE: We use the templates to generate the input step
        # This is so that we do not need to take in any user input and can simply assemble
        # the task directly from the given definition for a quick test
        user_input_step = task.create_input_step(task.required_inputs)
        for testcase in task.testcases:
            assembled_prog = testcase.run(user_input_step)

            syntax_highlighted_code = Syntax(
                assembled_prog.code, "python", theme="material", line_numbers=True, word_wrap=True
            )
            table.add_row(str(testcase.id), syntax_highlighted_code)

        rich_console.print(table)


if __name__ == "__main__":
    app()<|MERGE_RESOLUTION|>--- conflicted
+++ resolved
@@ -10,6 +10,7 @@
     init_schema,
     permission_create,
 )
+from unicon_backend.models.links import UserRole
 
 rich_console = Console()
 app = typer.Typer(name="Unicon 🦄 CLI")
@@ -60,7 +61,6 @@
     db_session.flush()
 
     organisation = Organisation(name="Unicon", description="Rainbows", owner_id=admin_user.id)
-<<<<<<< HEAD
     project = Project(name="Sparkles", organisation=organisation)
 
     role_permissions = {}
@@ -81,7 +81,6 @@
         "delete_restricted_problems_access",
     ]
 
-=======
     project = Project(
         name="Sparkles",
         organisation=organisation,
@@ -90,7 +89,6 @@
             for problem_defn in problem_defns
         ],
     )
->>>>>>> c0ba6e56
     roles = [
         Role(
             name="admin",
@@ -113,7 +111,7 @@
     permission_create(project)
     for role in roles:
         permission_create(role)
-    # permission_create(UserRole(user_id=admin_user.id, role_id=roles[0].id))
+    permission_create(UserRole(user_id=admin_user.id, role_id=roles[0].id))
 
     rich_console.print("Database seeded successfully 🌈")
 
